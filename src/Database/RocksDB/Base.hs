{-# LANGUAGE NamedFieldPuns #-}
{-# LANGUAGE LambdaCase #-}
-- |
-- Module      : Database.RocksDB.Base
-- Copyright   : (c) 2012-2013 The leveldb-haskell Authors
--               (c) 2014-2020 The rocksdb-haskell Authors
-- License     : BSD3
-- Maintainer  : jprupp@protonmail.ch
-- Stability   : experimental
-- Portability : non-portable
--
-- RocksDB Haskell binding.
--
-- The API closely follows the C-API of RocksDB.

module Database.RocksDB.Base
    ( -- * Exported Types
      DB (..)
    , BatchOp (..)
    , Range
    , ColumnFamily

    -- * Options
    , Config (..)

    -- * Basic Database Manipulations
    , withDB
    , withDBCF
    , put
    , putCF
    , delete
    , deleteCF
    , write
    , get
    , getCF
    , withSnapshot
    , snapshot
    , createSnapshot
    , releaseSnapshot

    , createColumnFamily
    , dropColumnFamily
    , destroyColumnFamilyHandle

    -- * Administrative Functions
    , Property (..), getProperty
    , destroy
    , repair
    , approximateSize

    -- * Iteration
    , module Database.RocksDB.Iterator
    ) where

import           Control.Monad             (forM, when, (>=>))
import           Data.ByteString           (ByteString)
import qualified Data.ByteString           as BS
import           Data.ByteString.Internal  (ByteString (..))
import qualified Data.ByteString.Unsafe    as BU
import           Database.RocksDB.C
import           Database.RocksDB.Internal
import           Database.RocksDB.Iterator
import           UnliftIO
import           UnliftIO.Directory
import           UnliftIO.Foreign
import           UnliftIO.Resource

-- | Properties exposed by RocksDB
data Property = NumFilesAtLevel Int | Stats | SSTables
    deriving (Eq, Show)

data BatchOp = Put !ByteString !ByteString
             | Del !ByteString
             | PutCF !ColumnFamily !ByteString !ByteString
             | DelCF !ColumnFamily !ByteString
             deriving (Eq, Show)

-- | Open a database.
--
<<<<<<< HEAD
-- The returned handle will be automatically released with 'close'
-- when the function exits.
withDB :: MonadUnliftIO m => FilePath -> Config -> (DB -> m a) -> m a
withDB path config f =
=======
-- The returned handle should be released with 'close'.
withDB :: MonadUnliftIO m => FilePath -> Config -> Maybe Int -> (DB -> m a) -> m a
withDB path config maybeTtl f =
>>>>>>> 13e4a1e9
    withOptions config $ \opts_ptr ->
    withReadOpts Nothing $ \read_opts ->
    withWriteOpts (disableWAL config) $ \write_opts ->
    bracket (create_db opts_ptr read_opts write_opts) destroy_db f
  where
    destroy_db db = liftIO $
        c_rocksdb_close $ rocksDB db
    create_db opts_ptr read_opts write_opts = do
        when (createIfMissing config) $
            createDirectoryIfMissing True path
        withCString path $ \path_ptr -> do
            db_ptr <- liftIO . throwIfErr "open" $
                maybe
                  (c_rocksdb_open opts_ptr path_ptr)
                  (c_rocksdb_open_with_ttl opts_ptr path_ptr . toEnum)
                  maybeTtl
            return DB { rocksDB = db_ptr
                      , columnFamilies = []
                      , readOpts = read_opts
                      , writeOpts = write_opts
                      }

withDBCF :: MonadUnliftIO m
         => FilePath
         -> Config
         -> [(String, Config)]
         -> (DB -> m a)
         -> m a
withDBCF path config cf_cfgs f =
    withOptions config $ \opts_ptr ->
    withOptionsCF (map snd cf_cfgs) $ \cf_opts ->
    withReadOpts Nothing $ \read_opts ->
    withWriteOpts (disableWAL config) $ \write_opts ->
    withStrings (map fst cf_cfgs) $ \cf_names ->
    allocaArray (length cf_cfgs + 1) $ \cf_names_array ->
    allocaArray (length cf_cfgs + 1) $ \cf_opts_array ->
    allocaArray (length cf_cfgs + 1) $ \cf_ptrs_array ->
        bracket ( create_db opts_ptr
                            cf_names
                            cf_names_array
                            cf_opts
                            cf_opts_array
                            read_opts
                            cf_ptrs_array
                            write_opts
                ) destroy_db f
  where
    create_new cf_names cf_opts opts_ptr read_opts write_opts = do
        createDirectoryIfMissing True path
        withCString path $ \path_ptr -> do
            db_ptr <- liftIO . throwIfErr "open" $
                c_rocksdb_open opts_ptr path_ptr
            cfs <- forM (zip cf_names cf_opts) $ \(n, o) ->
                throwIfErr "create_column_family" $
                c_rocksdb_create_column_family
                db_ptr o n
            return DB { rocksDB = db_ptr
                      , columnFamilies = cfs
                      , readOpts = read_opts
                      , writeOpts = write_opts
                      }
    destroy_db db = liftIO $ do
        mapM_ c_rocksdb_column_family_handle_destroy (columnFamilies db)
        c_rocksdb_close $ rocksDB db
    create_db opts_ptr
              cf_names
              cf_names_array
              cf_opts
              cf_opts_array
              read_opts
              cf_ptrs_array
              write_opts = liftIO $ do
        when (createIfMissing config) $
            createDirectoryIfMissing True path
        listDirectory path >>= \case
            [] -> create_new cf_names cf_opts opts_ptr read_opts write_opts
            _ -> withCString path $ \path_ptr ->
                withCString "default" $ \cf_deflt_name -> do
                    pokeArray cf_names_array (cf_deflt_name : cf_names)
                    pokeArray cf_opts_array (opts_ptr : cf_opts)
                    db_ptr <- throwIfErr "open" $
                        c_rocksdb_open_column_families
                        opts_ptr
                        path_ptr
                        (intToCInt (length cf_cfgs + 1))
                        cf_names_array
                        cf_opts_array
                        cf_ptrs_array
                    cfs <- peekArray (length cf_cfgs + 1) cf_ptrs_array
                    return DB { rocksDB = db_ptr
                              , columnFamilies = tail cfs
                              , readOpts = read_opts
                              , writeOpts = write_opts
                              }

-- | Run an action with a snapshot of the database.
-- The 'DB' object is not valid after the action ends.
withSnapshot :: MonadUnliftIO m => DB -> (DB -> m a) -> m a
withSnapshot db f =
    bracket (createSnapshot db) releaseSnapshot (f . fst)

-- | The 'DB' snapshot is not valid outside of 'MonadResource'.
snapshot :: (MonadIO m, MonadResource m) => DB -> m DB
snapshot db =
    fst . snd <$> allocate (createSnapshot db) releaseSnapshot

-- | Manually create an unmanaged snapshot.
createSnapshot :: MonadIO m => DB -> m (DB, Snapshot)
createSnapshot db@DB{rocksDB = db_ptr} = liftIO $ do
    snap_ptr <- c_rocksdb_create_snapshot db_ptr
    withReadOpts (Just snap_ptr) $ \read_opts ->
        return (db{readOpts = read_opts}, snap_ptr)

-- | Function to release an unmanaged snapshot.
releaseSnapshot :: MonadIO m => (DB, Snapshot) -> m ()
releaseSnapshot (DB{rocksDB = db_ptr}, snap_ptr) =
    liftIO $ c_rocksdb_release_snapshot db_ptr snap_ptr

-- | Get a DB property.
getProperty :: MonadIO m => DB -> Property -> m (Maybe ByteString)
getProperty DB{rocksDB = db_ptr} p = liftIO $
    withCString (prop p) $
    c_rocksdb_property_value db_ptr >=> \case
    val_ptr | val_ptr == nullPtr -> return Nothing
            | otherwise -> do
                  res <- Just <$> BS.packCString val_ptr
                  freeCString val_ptr
                  return res
  where
    prop (NumFilesAtLevel i) = "rocksdb.num-files-at-level" ++ show i
    prop Stats               = "rocksdb.stats"
    prop SSTables            = "rocksdb.sstables"

-- | Destroy the given RocksDB database.
destroy :: MonadIO m => FilePath -> Options -> m ()
destroy path opts_ptr = liftIO $
    withCString path $ \path_ptr ->
    throwIfErr "destroy" $ c_rocksdb_destroy_db opts_ptr path_ptr

-- | Repair the given RocksDB database.
repair :: MonadIO m => FilePath -> Options -> m ()
repair path opts_ptr = liftIO $
    withCString path $ \path_ptr ->
    throwIfErr "repair" $ c_rocksdb_repair_db opts_ptr path_ptr


-- TODO: support [Range], like C API does
type Range  = (ByteString, ByteString)

-- | Inspect the approximate sizes of the different levels.
approximateSize :: MonadIO m => DB -> Range -> m Int64
approximateSize DB{rocksDB = db_ptr} (from, to) = liftIO $
    BU.unsafeUseAsCStringLen from $ \(from_ptr, flen) ->
    BU.unsafeUseAsCStringLen to   $ \(to_ptr, tlen)   ->
    withArray [from_ptr]          $ \from_ptrs        ->
    withArray [intToCSize flen]   $ \flen_ptrs        ->
    withArray [to_ptr]            $ \to_ptrs          ->
    withArray [intToCSize tlen]   $ \tlen_ptrs        ->
    allocaArray 1                 $ \size_ptrs        -> do
        c_rocksdb_approximate_sizes db_ptr 1
                                    from_ptrs flen_ptrs
                                    to_ptrs tlen_ptrs
                                    size_ptrs
        fmap head $ peekArray 1 size_ptrs >>= mapM toInt64

    where
        toInt64 = return . fromIntegral

-- | Write a key/value pair.
put :: MonadIO m => DB -> ByteString -> ByteString -> m ()
put db = putCommon db Nothing

putCF :: MonadIO m => DB -> ColumnFamily -> ByteString -> ByteString -> m ()
putCF db cf = putCommon db (Just cf)

putCommon :: MonadIO m => DB -> Maybe ColumnFamily -> ByteString -> ByteString -> m ()
putCommon DB{rocksDB = db_ptr, writeOpts = write_opts} mcf key value = liftIO $
    BU.unsafeUseAsCStringLen key   $ \(key_ptr, klen) ->
    BU.unsafeUseAsCStringLen value $ \(val_ptr, vlen) ->
        throwIfErr "put" $ case mcf of
            Just cf -> c_rocksdb_put_cf
                      db_ptr write_opts cf
                      key_ptr (intToCSize klen)
                      val_ptr (intToCSize vlen)
            Nothing -> c_rocksdb_put
                      db_ptr write_opts
                      key_ptr (intToCSize klen)
                      val_ptr (intToCSize vlen)

-- | Read a value by key.
get :: MonadIO m => DB -> ByteString -> m (Maybe ByteString)
get db = getCommon db Nothing

getCF :: MonadIO m => DB -> ColumnFamily -> ByteString -> m (Maybe ByteString)
getCF db cf = getCommon db (Just cf)

getCommon :: MonadIO m => DB -> Maybe ColumnFamily -> ByteString -> m (Maybe ByteString)
getCommon DB{rocksDB = db_ptr, readOpts = read_opts} mcf key = liftIO $
    BU.unsafeUseAsCStringLen key $ \(key_ptr, klen) ->
    alloca                       $ \vlen_ptr -> do
        val_ptr <- throwIfErr "get" $
            case mcf of
                Just cf -> c_rocksdb_get_cf
                           db_ptr read_opts cf
                           key_ptr (intToCSize klen) vlen_ptr
                Nothing -> c_rocksdb_get
                           db_ptr read_opts
                           key_ptr (intToCSize klen) vlen_ptr
        if val_ptr == nullPtr
            then return Nothing
            else do
                vlen <- peek vlen_ptr
                res <- BU.unsafePackMallocCStringLen (val_ptr, cSizeToInt vlen)
                return $ Just res

delete :: MonadIO m => DB -> ByteString -> m ()
delete db = deleteCommon db Nothing

deleteCF :: MonadIO m => DB -> ColumnFamily -> ByteString -> m ()
deleteCF db cf = deleteCommon db (Just cf)

-- | Delete a key/value pair.
deleteCommon :: MonadIO m => DB -> Maybe ColumnFamily -> ByteString -> m ()
deleteCommon DB{rocksDB = db_ptr, writeOpts = write_opts} mcf key = liftIO $
    BU.unsafeUseAsCStringLen key $ \(key_ptr, klen) ->
    throwIfErr "delete" $ case mcf of
    Just cf -> c_rocksdb_delete_cf db_ptr write_opts cf key_ptr (intToCSize klen)
    Nothing -> c_rocksdb_delete db_ptr write_opts key_ptr (intToCSize klen)

-- | Perform a batch mutation.
write :: MonadIO m => DB -> [BatchOp] -> m ()
write DB{rocksDB = db_ptr, writeOpts = write_opts} batch = liftIO $
    bracket
    c_rocksdb_writebatch_create
    c_rocksdb_writebatch_destroy $ \batch_ptr -> do
        mapM_ (batchAdd batch_ptr) batch
        throwIfErr "write" $ c_rocksdb_write db_ptr write_opts batch_ptr
        -- ensure @ByteString@s (and respective shared @CStringLen@s) aren't
        -- GC'ed until here
        mapM_ touch batch
  where
    batchAdd batch_ptr (Put key val) =
        BU.unsafeUseAsCStringLen key $ \(key_ptr, klen) ->
        BU.unsafeUseAsCStringLen val $ \(val_ptr, vlen) ->
            c_rocksdb_writebatch_put
            batch_ptr
            key_ptr (intToCSize klen)
            val_ptr (intToCSize vlen)
    batchAdd batch_ptr (PutCF cf_ptr key val) =
        BU.unsafeUseAsCStringLen key $ \(key_ptr, klen) ->
        BU.unsafeUseAsCStringLen val $ \(val_ptr, vlen) ->
            c_rocksdb_writebatch_put_cf
            batch_ptr
            cf_ptr
            key_ptr (intToCSize klen)
            val_ptr (intToCSize vlen)
    batchAdd batch_ptr (Del key) =
        BU.unsafeUseAsCStringLen key $ \(key_ptr, klen) ->
            c_rocksdb_writebatch_delete
            batch_ptr
            key_ptr (intToCSize klen)
    batchAdd batch_ptr (DelCF cf_ptr key) =
        BU.unsafeUseAsCStringLen key $ \(key_ptr, klen) ->
            c_rocksdb_writebatch_delete_cf
            batch_ptr
            cf_ptr
            key_ptr (intToCSize klen)
    touch (Put (PS p _ _) (PS p' _ _)) = do
        touchForeignPtr p
        touchForeignPtr p'
    touch (PutCF _ (PS p _ _) (PS p' _ _)) = do
        touchForeignPtr p
        touchForeignPtr p'
    touch (Del (PS p _ _)) =
        touchForeignPtr p
    touch (DelCF _ (PS p _ _)) =
        touchForeignPtr p

withStrings :: MonadUnliftIO m => [String] -> ([CString] -> m a) -> m a
withStrings ss f =
    go [] ss
  where
    go acc []     = f (reverse acc)
    go acc (x:xs) = withCString x $ \p -> go (p:acc) xs

createColumnFamily :: MonadUnliftIO m => DB -> Config -> String -> m ColumnFamily
createColumnFamily (DB { rocksDB }) config cfNameStr =
  liftIO $
    withCString cfNameStr $ \cfName -> do
      throwIfErr "create_column_family" $ \err ->
        withOptions config $ \opts ->
          c_rocksdb_create_column_family rocksDB opts cfName err

dropColumnFamily :: MonadUnliftIO m => DB -> ColumnFamily -> m ()
dropColumnFamily (DB { rocksDB }) cf =
  liftIO $
    throwIfErr "drop_column_family" $ \err ->
      c_rocksdb_drop_column_family rocksDB cf err

destroyColumnFamilyHandle :: MonadUnliftIO m => ColumnFamily -> m ()
destroyColumnFamilyHandle = liftIO . c_rocksdb_column_family_handle_destroy<|MERGE_RESOLUTION|>--- conflicted
+++ resolved
@@ -77,16 +77,11 @@
 
 -- | Open a database.
 --
-<<<<<<< HEAD
 -- The returned handle will be automatically released with 'close'
 -- when the function exits.
-withDB :: MonadUnliftIO m => FilePath -> Config -> (DB -> m a) -> m a
-withDB path config f =
-=======
 -- The returned handle should be released with 'close'.
 withDB :: MonadUnliftIO m => FilePath -> Config -> Maybe Int -> (DB -> m a) -> m a
 withDB path config maybeTtl f =
->>>>>>> 13e4a1e9
     withOptions config $ \opts_ptr ->
     withReadOpts Nothing $ \read_opts ->
     withWriteOpts (disableWAL config) $ \write_opts ->
